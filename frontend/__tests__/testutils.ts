import { Page } from 'puppeteer';
import { getResponse } from "../src/services/request";
import { TEST_BASE_URL, TIMEOUT_MULTIPLIER } from './testsettings';

export interface TestUser {
    username: string;
    email: string;
    password: string;
    userId?: string;
    jwt?: string;
};


<<<<<<< HEAD
=======
export const TEST_DELAY = 5;
export const TEST_LLM_MODEL = SMALL_TEST_LLM_MODEL;;
export const TEST_BASE_URL = 'http://localhost:3000';
export const TIMEOUT_MULTIPLIER = 20;
>>>>>>> 6dd3fabb

export function expectingToTakeSeconds(normalseconds: number): number {
    return normalseconds * TIMEOUT_MULTIPLIER * 1000; // Convert to milliseconds
}

export async function navigateToPage(page: Page, url: string): Promise<void> {
    console.log(`Navigating to ${url}`);
    await page.goto(url, { waitUntil: 'networkidle2' });
    console.log(`Navigation to ${url} completed`);
}

// Helper function: Get user profile data
export async function getUserProfile(jwt: string): Promise<any> {
    const userProfile = await getResponse(`${TEST_BASE_URL}/api/me/profile`, 'GET', jwt);

    if (!userProfile.ok) {
        throw new Error(`Failed to fetch user profile: ${userProfile.status}`);
    }

    return await userProfile.json();
}

function getTestUserFilename() {
    const path = require('path');
    const userFilePath = path.join(__dirname, '.testuser');
    return userFilePath;
}

export async function readTestUserFromFile(): Promise<TestUser | undefined> {
    const fs = require('fs');
    try {
        if (!fs.existsSync(getTestUserFilename())) {
            console.log('Test user file does not exist');
            return undefined;
        }
        const data = await fs.promises.readFile(getTestUserFilename(), 'utf8');
        return JSON.parse(data) as TestUser;
    } catch (error) {
        console.error('Error reading testuser from file:', error);
        return undefined;
    }
}

export async function saveTestUserToFile(user: TestUser): Promise<void> {
    const fs = require('fs');

    try {
        const filepath = getTestUserFilename();
        await fs.writeFile(filepath, JSON.stringify(user, null, 2), 'utf8', (err: any) => {
            if (err) {
                console.error('Error writing to file:', err);
            } else {
                console.log(`Test user saved to ${filepath}`);
            }
        });
    } catch (error) {
        console.error('Error saving token to file:', error);
        throw error;
    }
}

// Helper function: Upgrade user to premium
export async function upgradeUserToPremium(userEmail: string): Promise<void> {
    const authToken = process.env.ADMIN_TOKEN;
    if (!authToken) {
        throw new Error('ADMIN_TOKEN is not set in environment variables');
    }

    console.log('Upgrading user to premium...');
    const upgradeResponse = await getResponse(
        `${TEST_BASE_URL}/api/admin/upgrade-user`,
        'POST',
        authToken,
        { email: userEmail }
    );

    if (!upgradeResponse.ok) {
        const errorText = await upgradeResponse.text();
        throw new Error(`Failed to upgrade user: ${upgradeResponse.status} ${errorText}`);
    }

    console.log('User upgraded to premium successfully');
}


export async function deleteTestUserFile() {
    const fs = require('fs');

    const userFilePath = getTestUserFilename();

    if (fs.existsSync(userFilePath)) {
        try {
            await fs.promises.unlink(userFilePath);
        } catch (error) {
            console.error('Error deleting testuser file:', error);
        }
        console.log('Testuser file deleted successfully');
    } else {
        console.log('Testuser file does not exist, nothing to delete');
    }
}

export async function deleteUser(userData: TestUser): Promise<void> {
    const authToken = process.env.ADMIN_TOKEN;
    if (!authToken) {
        throw new Error('ADMIN_TOKEN is not set in environment variables');
    }
    if (!userData || !userData.userId) {
        throw new Error(`User with email ${userData.email} not found`);
    }
    const deleteResponse = await getResponse(
        `${TEST_BASE_URL}/api/admin/users/${userData.userId}`,
        'DELETE',
        authToken
    );

    if (!deleteResponse.ok) {
        const errorText = await deleteResponse.text();
        throw new Error(`Failed to delete user: ${deleteResponse.status} ${errorText}`);
    }

    console.log('User deleted successfully');
}

export async function deleteExistingTestUser(): Promise<void> {
    const fs = require('fs');
    const userFilePath = getTestUserFilename();
    if (fs.exists(userFilePath, () => { })) {
        try {
            const data = await fs.promises.readFile(userFilePath, 'utf8');
            const user = JSON.parse(data) as TestUser;
            await deleteUser(user);
            fs.remove(userFilePath, (err: any) => {
                if (err) {
                    console.error('Error deleting testuser file:', err);
                }
                console.log('Existing testuser file deleted successfully');
            });
        } catch (error) {
            console.error('Error reading testuser from file:', error);
        }
    }
}

export async function isUserLoggedIn(page: Page): Promise<boolean> {
    await page.goto(TEST_BASE_URL + '/', { waitUntil: 'networkidle2' });
    // see if we have an element data-testid="start-writing-link"
    const signupLink = await page.waitForSelector('a[data-test-id="nav-signup"]');
    if (signupLink) {
        console.log('User is not logged in');
        return false;
    } else {
        console.log('User is logged in');
        return true;
    }
}

export async function loginToSite(page: Page, testUser: TestUser): Promise<void> {
    if (await isUserLoggedIn(page)) {
        console.log('User is already logged in, skipping login');
        return;
    }
    console.log('Logging in with test user:', testUser.email);
    await page.goto(`${TEST_BASE_URL}/login`, { waitUntil: 'networkidle2' });
    const emailInput = await page.waitForSelector('#email', { visible: true });
    const passwordInput = await page.waitForSelector('#password', { visible: true });
    if (!emailInput || !passwordInput) {
        throw new Error('Email or password input not found');
    }
    await emailInput.type(testUser.email);
    await passwordInput.type(testUser.password);
    console.log('Email and password entered');
    // Click the login button
    const loginButton = await page.waitForSelector('button[type="submit"]', { visible: true });
    if (!loginButton) {
        throw new Error('Login button not found');
    }
    await loginButton.click();
    console.log('Login button clicked, waiting for navigation...');
    // Wait for navigation to the dashboard
    await page.waitForNavigation({ waitUntil: 'networkidle2' });
    console.log('Logged in successfully, waiting for dashboard to load...');
}
<|MERGE_RESOLUTION|>--- conflicted
+++ resolved
@@ -10,15 +10,6 @@
     jwt?: string;
 };
 
-
-<<<<<<< HEAD
-=======
-export const TEST_DELAY = 5;
-export const TEST_LLM_MODEL = SMALL_TEST_LLM_MODEL;;
-export const TEST_BASE_URL = 'http://localhost:3000';
-export const TIMEOUT_MULTIPLIER = 20;
->>>>>>> 6dd3fabb
-
 export function expectingToTakeSeconds(normalseconds: number): number {
     return normalseconds * TIMEOUT_MULTIPLIER * 1000; // Convert to milliseconds
 }
@@ -140,6 +131,101 @@
     }
 
     console.log('User deleted successfully');
+}
+
+// Helper functions for the new individual action buttons
+export async function clickSaveButton(page: Page, timeout: number = 10000): Promise<void> {
+    await clickButtonBySelector(page, '[data-action-id="save"]', timeout);
+}
+
+// Helper function to wait for scenarios to load on the scenarios page
+export async function waitForScenariosToLoad(page: Page, timeout: number = 15000): Promise<void> {
+    console.log('Waiting for scenarios to load...');
+    try {
+        // Wait for either scenarios to appear or a "no scenarios" message
+        await page.waitForSelector('button.scenarios__btn-edit-scenario, .scenarios__empty-state, .scenarios__no-scenarios', { 
+            visible: true, 
+            timeout 
+        });
+        
+        // Add a small additional wait to ensure the page is fully rendered
+        await new Promise(resolve => setTimeout(resolve, 500));
+        console.log('Scenarios page loaded successfully');
+    } catch (error) {
+        console.error('Timeout waiting for scenarios to load');
+        await page.screenshot({ path: 'scenarios-load-timeout.png' });
+        throw error;
+    }
+}
+
+// Helper function to wait for the scenario editor to be ready
+export async function waitForScenarioEditorToLoad(page: Page, timeout: number = 10000): Promise<void> {
+    console.log('Waiting for scenario editor to load...');
+    try {
+        // Wait for the scenario editor tabs to be visible
+        await page.waitForSelector('button[data-testid="general-tab"]', { 
+            visible: true, 
+            timeout 
+        });
+        
+        // Wait for the action buttons to be ready
+        await page.waitForSelector('[data-action-id="save"]', { 
+            visible: true, 
+            timeout: 5000 
+        });
+        
+        console.log('Scenario editor loaded successfully');
+    } catch (error) {
+        console.error('Timeout waiting for scenario editor to load');
+        await page.screenshot({ path: 'scenario-editor-load-timeout.png' });
+        throw error;
+    }
+}
+
+export async function clickSaveAsButton(page: Page, timeout: number = 10000): Promise<void> {
+    await clickButtonBySelector(page, '[data-action-id="save-as"]', timeout);
+}
+
+export async function clickDeleteButton(page: Page, timeout: number = 10000): Promise<void> {
+    await clickButtonBySelector(page, '[data-action-id="delete"]', timeout);
+}
+
+export async function clickReloadButton(page: Page, timeout: number = 10000): Promise<void> {
+    await clickButtonBySelector(page, '[data-action-id="reload"]', timeout);
+}
+
+export async function clickGenerateStoryButton(page: Page, timeout: number = 10000): Promise<void> {
+    await clickButtonBySelector(page, '[data-action-id="generate-story"]', timeout);
+}
+
+export async function clickButtonBySelector(page: Page, selector: string, timeout: number = 10000): Promise<void> {
+    console.log(`Clicking button with class: ${selector}`);
+    try {
+        const button = await page.waitForSelector(selector, { visible: true, timeout });
+        if (!button) {
+            throw new Error(`button with classname ${selector} not found`);
+        }
+        await button.click();
+    } catch (e) {
+        await page.screenshot();
+        throw e;
+    }
+    console.log(`Button with class ${selector} clicked successfully`);
+}
+
+export async function setDropdownValue(page: Page, selector: string, value: string): Promise<void> {
+    const dropdown = await page.waitForSelector(selector, { visible: true });
+    if (!dropdown) {
+        throw new Error(`Dropdown with selector ${selector} not found`);
+    }
+    // set value of the dropdown (it is free-type dropdown)
+    await dropdown.click();
+    await page.keyboard.down('Control');
+    await page.keyboard.press('A');
+    await page.keyboard.up('Control');
+    await page.keyboard.press('Backspace');
+    await page.keyboard.type(value);
+    // wait for the dropdown to update
 }
 
 export async function deleteExistingTestUser(): Promise<void> {
